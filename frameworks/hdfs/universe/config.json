{
  "type":"object",
  "properties":{
    "service":{
      "type":"object",
      "description": "DC/OS service configuration properties",
      "properties":{
        "name" : {
          "description":"The name of the service instance",
          "type":"string",
          "default":"hdfs"
        },
        "virtual_networks": {
          "description": "Enable DC/OS Virtual Networking",
          "type": "boolean",
          "default": false
        },
        "user": {
          "type": "string",
          "description": "The linux user used to run the scheduler and all executors.",
          "default": "nobody"
        },
        "principal" : {
          "description":"The principal for the HDFS service instance.",
          "type":"string",
          "default":""
        },
        "mesos_api_version": {
          "description": "Configures the Mesos API version to use. Possible values: V0 (non-HTTP), V1 (HTTP)",
          "type": "string",
          "default": "V0"
        },
        "secret_name": {
          "description":"Name of the Secret Store credentials to use for DC/OS service authentication. This should be left empty unless service authentication is needed.",
          "type":"string",
          "default":""
        },
        "deploy_strategy": {
          "description": "HDFS deployment strategy. [parallel, serial]",
          "type": "string",
          "default": "parallel",
          "enum" : ["parallel", "serial"]
        },
        "update_strategy": {
          "description": "HDFS update strategy. [parallel, serial]",
          "type": "string",
<<<<<<< HEAD
          "default": "serial"
=======
          "default": "serial",
          "enum" : ["parallel", "serial"]
        },
        "log_level": {
          "description": "The log level for the DC/OS service.",
          "type": "string",
          "enum": ["OFF", "FATAL", "ERROR", "WARN", "INFO", "DEBUG", "TRACE", "ALL"],
          "default": "INFO"
        },
        "tls": {
          "type": "object",
          "description": "TLS configuration properties.",
          "properties": {
            "enabled": {
              "description": "Enable TLS support (requires Strict mode).",
              "type": "boolean",
              "default": false
            }
          }
        },
        "kerberos": {
          "type": "object",
          "description": "Kerberos configuration properties.",
          "properties": {
            "enabled": {
              "description": "Enable kerberos authentication.",
              "type": "boolean",
              "default": false
            },
            "keytabs_uri": {
              "type": "string",
              "description": "The URI from which Keytabs tar.gz can be downloaded. Only relevant when secure_mode is enabled.",
              "default": ""
            },
            "krb5_conf_uri": {
              "type": "string",
              "description": "The URI of the krb5.conf file.  This file will be downloaded and used by each HDFS task."
            },
            "primary": {
              "type": "string",
              "description": "The Kerberos primary used by HDFS tasks.  The full principal will be <service.kerberos.primary>/<mesos_dns_address>@<service.kerberos.realm>",
              "default": "hdfs"
            },
            "primary_http": {
              "type": "string",
              "description": "The Kerberos primary used by the HTTP server running on HDFS tasks.  See <service.kerberos.primary>.",
              "default": "HTTP"
            },
            "realm": {
              "type": "string",
              "description": "The Kerberos realm used to render the principal of HDFS tasks.",
              "default": "LOCAL"
            }
          }
>>>>>>> a39ce51b
        }
      }
    },
    "journal_node":{
      "description":"HDFS configuration properties.",
      "type":"object",
      "properties":{
        "cpus":{
          "description":"Journal node CPU requirement",
          "type":"number",
          "default": 0.3
        },
        "mem":{
          "description":"Journal node memory requirement",
          "type":"number",
          "default": 2048
        },
        "disk":{
          "description":"Journal node disk size requirement in MB",
          "type":"number",
          "default": 5000
        },
        "disk_type":{
          "description":"Journal node disk type",
          "type":"string",
          "default": "ROOT"
        },
        "virtual_network": {
          "description": "Name of virtual network to join",
          "type": "string",
          "default": "dcos"
        },
        "cni_plugin_labels": {
          "description": "Labels to pass to CNI plugin. Comma-seperated key:value pairs. For example [k_0:v_0,k_1:v_1,...,k_n:v_n]",
          "type": "string",
          "default": ""
        },
        "enable_readiness_check": {
          "description": "Determines whether to enable readiness checks for Journal Nodes.",
          "type": "boolean",
          "default": true
        }
      },
      "required":[
        "cpus",
        "mem",
        "disk",
        "disk_type"
      ]
    },
    "name_node":{
      "description":"HDFS configuration properties.",
      "type":"object",
      "properties":{
        "cpus":{
          "description":"Name node CPU requirement",
          "type":"number",
          "default": 0.3
        },
        "mem":{
          "description":"Name node memory requirement",
          "type":"number",
          "default": 2048
        },
        "disk":{
          "description":"Name node disk size requirement in MB",
          "type":"number",
          "default": 5000
        },
        "disk_type":{
          "description":"Name node disk type",
          "type":"string",
          "default": "ROOT"
        },
        "virtual_network": {
          "description": "Name of virtual network to join",
          "type": "string",
          "default": "dcos"
        },
        "cni_plugin_labels": {
          "description": "Labels to pass to CNI plugin. Comma-seperated key:value pairs. For example [k_0:v_0,k_1:v_1,...,k_n:v_n]",
          "type": "string",
          "default": ""
        }
      },
      "required":[
        "cpus",
        "mem",
        "disk",
        "disk_type"
      ]
    },
    "zkfc_node":{
      "description":"HDFS configuration properties.",
      "type":"object",
      "properties":{
        "cpus":{
          "description":"ZKFC node CPU requirement",
          "type":"number",
          "default": 0.3
        },
        "mem":{
          "description":"ZKFC node memory requirement",
          "type":"number",
          "default": 2048
        }
      },
      "required":[
        "cpus",
        "mem"
      ]
    },
    "data_node":{
      "description":"HDFS configuration properties.",
      "type":"object",
      "properties":{
        "count":{
          "description":"Data node count requirement",
          "type":"number",
          "default": 3
        },
        "cpus":{
          "description":"Data node CPU requirement",
          "type":"number",
          "default": 0.3
        },
        "mem":{
          "description":"Data node memory requirement",
          "type":"number",
          "default": 2048
        },
        "disk":{
          "description":"Data node disk size requirement in MB",
          "type":"number",
          "default": 5000
        },
        "disk_type":{
          "description":"Data node disk type",
          "type":"string",
          "default": "ROOT"
        },
        "virtual_network": {
          "description": "Name of virtual network to join",
          "type": "string",
          "default": "dcos"
        },
        "cni_plugin_labels": {
          "description": "Labels to pass to CNI plugin. Comma-seperated key:value pairs. For example [k_0:v_0,k_1:v_1,...,k_n:v_n]",
          "type": "string",
          "default": ""
        }
      },
      "required":[
        "cpus",
        "mem",
        "disk",
        "disk_type"
      ]
    },
    "hdfs": {
      "type": "object",
      "description": "HDFS File System configuration options",
      "properties": {
        "administrators": {
          "type": "string",
          "description": "Administrators for the HDFS cluster",
          "default": "hdfs,root,core,centos,azureuser"
        },
        "name_node_rpc_port": {
          "type": "integer",
          "description": "The RPC port for HDFS Name Nodes.",
          "default": 9001
        },
        "name_node_http_port": {
          "type": "integer",
          "description": "The HTTP port for HDFS Name Nodes. ",
          "default": 9002
        },
        "zkfc_port": {
          "type": "integer",
          "description": "The port for ZKFC Nodes. ",
          "default": 8019
        },
        "journal_node_rpc_port": {
          "type": "integer",
          "description": "The RPC port used by Journal Nodes.",
          "default": 8485
        },
        "journal_node_http_port": {
          "type": "integer",
          "description": "The HTTP port used by Journal Nodes.",
          "default": 8480
        },
        "data_node_rpc_port": {
          "type": "integer",
          "description": "The RPC port used by Data Nodes.",
          "default": 9003
        },
        "data_node_http_port": {
          "type": "integer",
          "description": "The HTTP port used by Data Nodes.",
          "default": 9004
        },
        "data_node_ipc_port": {
          "type": "integer",
          "description": "The IPS port used by Data Nodes.",
          "default": 9005
        },
        "permissions_enabled": {
          "type": "boolean",
          "description": "If true, permissions checking is enabled",
          "default": false
        },
        "name_node_heartbeat_recheck_interval": {
          "type": "integer",
          "description": "This time decides the interval to check for expired datanodes.",
          "default": 60000
        },
        "compress_image": {
          "type": "boolean",
          "description": "If true, the File System image will be compressed.",
          "default": true
        },
        "image_compression_codec": {
          "type": "string",
          "description": "The image compression codec for the File System image.",
          "default": "org.apache.hadoop.io.compress.SnappyCodec"
        },
        "hadoop_root_logger": {
          "type": "string",
          "description": "",
          "default": "INFO,console"
        },
        "security": {
          "type": "object",
          "description": "Security configuration properties.",
          "properties": {
            "enabled": {
              "description": "Enable TLS and Kerberos support.",
              "type": "boolean",
              "default": false
            },
            "tls": {
              "type": "object",
              "description": "TLS configuration properties.",
              "properties": {
                "trust_store_secret_path": {
                  "type": "string",
                  "description": "A DC/OS Secret Store path.  The contents of this secret should be a Java Trust Store."
                },
                "key_store_secret_path": {
                  "type": "string",
                  "description": "A DC/OS Secret Store path.  The contents of this secret should be a Java Key Store."
                }
              }
            },
            "kerberos": {
              "type": "object",
              "description": "Kerberos configuration properties.",
              "properties": {
                "keytab_secret_path": {
                  "type": "string",
                  "description": "A DC/OS Secret Store path.  The contents of this secret should be a keytab containing the credentials for all HDFS servers."
                },
                "krb5_conf_uri": {
                  "type": "string",
                  "description": "The URI of the krb5.conf file.  This file will be downloaded and used by each HDFS task."
                },
                "primary": {
                  "type": "string",
                  "description": "The Kerberos primary used by HDFS tasks.  The full principal will be <service.kerberos.primary>/<mesos_dns_address>@<service.kerberos.realm>",
                  "default": "hdfs"
                },
                "primary_http": {
                  "type": "string",
                  "description": "The Kerberos primary used by the HTTP server running on HDFS tasks.  See <service.kerberos.primary>.",
                  "default": "HTTP"
                },
                "realm": {
                  "type": "string",
                  "description": "The Kerberos realm used to render the principal of HDFS tasks.",
                  "default": "LOCAL"
                }
              }
            }
          }
        }
      },
      "required": [
        "name_node_rpc_port",
        "name_node_http_port",
        "journal_node_rpc_port",
        "journal_node_http_port",
        "data_node_rpc_port",
        "data_node_http_port",
        "data_node_ipc_port",
        "permissions_enabled",
        "name_node_heartbeat_recheck_interval",
        "compress_image",
        "image_compression_codec"
      ]
    }
  }
}<|MERGE_RESOLUTION|>--- conflicted
+++ resolved
@@ -44,9 +44,6 @@
         "update_strategy": {
           "description": "HDFS update strategy. [parallel, serial]",
           "type": "string",
-<<<<<<< HEAD
-          "default": "serial"
-=======
           "default": "serial",
           "enum" : ["parallel", "serial"]
         },
@@ -101,7 +98,7 @@
               "default": "LOCAL"
             }
           }
->>>>>>> a39ce51b
+          "default": "serial"
         }
       }
     },

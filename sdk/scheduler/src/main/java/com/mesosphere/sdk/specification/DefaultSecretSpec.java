--- conflicted
+++ resolved
@@ -22,15 +22,11 @@
 
     private final String envKey;
 
-<<<<<<< HEAD
-    @Pattern(regexp = "([a-zA-Z0-9]+([a-zA-Z0-9_\\.-]*[/\\\\]*)*)?")
-=======
     /** Regexp in @Pattern:
      *      sub-pattern = ([.a-zA-Z0-9_-]*[/\\\\]*)*
      *      (sub-pattern)?  = either NULL, or sub-pattern.  So It can be Null.
      */
     @Pattern(regexp = "(([.a-zA-Z0-9_-]*[/\\\\]*)*)?")
->>>>>>> a39ce51b
     private final String filePath;
 
     @JsonCreator

package com.mesosphere.sdk.specification;

import com.fasterxml.jackson.core.JsonParseException;
import com.fasterxml.jackson.databind.JsonMappingException;
import com.google.common.collect.Iterables;
import com.mesosphere.sdk.dcos.Capabilities;
import com.mesosphere.sdk.dcos.DcosConstants;
import com.mesosphere.sdk.scheduler.DefaultScheduler;
import com.mesosphere.sdk.scheduler.SchedulerFlags;
import com.mesosphere.sdk.specification.util.RLimit;
import com.mesosphere.sdk.specification.yaml.RawServiceSpec;
import com.mesosphere.sdk.specification.yaml.YAMLToInternalMappers;
import com.mesosphere.sdk.state.ConfigStore;
import com.mesosphere.sdk.state.StateStore;
import com.mesosphere.sdk.storage.MemPersister;
import com.mesosphere.sdk.storage.Persister;
import com.mesosphere.sdk.testutils.OfferRequirementTestUtils;
import edu.umd.cs.findbugs.annotations.SuppressFBWarnings;
import org.apache.mesos.Protos;
import org.junit.Assert;
import org.junit.Before;
import org.junit.Test;
import org.mockito.Mock;
import org.mockito.MockitoAnnotations;

import javax.validation.ConstraintViolation;
import javax.validation.ConstraintViolationException;
import java.io.File;
import java.io.FileNotFoundException;
import java.net.URI;
import java.util.*;
import java.util.stream.Collectors;

import static org.mockito.Mockito.mock;
import static org.mockito.Mockito.when;


public class DefaultServiceSpecTest {
    private static final SchedulerFlags flags = OfferRequirementTestUtils.getTestSchedulerFlags();
<<<<<<< HEAD
    @Mock
    private YAMLToInternalMappers.FileReader mockFileReader;
    @Mock
    private ConfigStore<ServiceSpec> mockConfigStore;
    @Mock
    private StateStore mockStateStore;
    @Mock
    private Capabilities capabilities;
=======
    @Mock private YAMLToInternalMappers.ConfigTemplateReader configTemplateReader;
    @Mock private ConfigStore<ServiceSpec> mockConfigStore;
    @Mock private StateStore mockStateStore;
    @Mock private Capabilities capabilities;
>>>>>>> 209f4cbe

    @Before
    public void beforeEach() {
        MockitoAnnotations.initMocks(this);
    }

    @Test
    @SuppressFBWarnings(value = "RV_RETURN_VALUE_IGNORED_BAD_PRACTICE")
    public void validExhaustive() throws Exception {
        ClassLoader classLoader = getClass().getClassLoader();

        when(configTemplateReader.read("config-one.conf.mustache")).thenReturn("hello");
        when(configTemplateReader.read("config-two.xml.mustache")).thenReturn("hey");
        when(configTemplateReader.read("config-three.conf.mustache")).thenReturn("hi");

        File file = new File(classLoader.getResource("valid-exhaustive.yml").getFile());
        DefaultServiceSpec serviceSpec = DefaultServiceSpec.newGenerator(file, flags)
                .setConfigTemplateReader(configTemplateReader)
                .build();
        Assert.assertNotNull(serviceSpec);
    }

    @Test
    public void validMinimal() throws Exception {
        ClassLoader classLoader = getClass().getClassLoader();
        File file = new File(classLoader.getResource("valid-minimal.yml").getFile());
        DefaultServiceSpec serviceSpec = DefaultServiceSpec.newGenerator(file, flags).build();
        Assert.assertNotNull(serviceSpec);
    }

    @Test
    public void validSimple() throws Exception {
        ClassLoader classLoader = getClass().getClassLoader();
        File file = new File(classLoader.getResource("valid-simple.yml").getFile());
        DefaultServiceSpec serviceSpec = DefaultServiceSpec.newGenerator(file, flags).build();
        Assert.assertNotNull(serviceSpec);
        Assert.assertTrue(DefaultService.serviceSpecRequestsGpuResources(serviceSpec) ==
                DcosConstants.DEFAULT_GPU_POLICY);
        validateServiceSpec("valid-simple.yml", DcosConstants.DEFAULT_GPU_POLICY);
    }

    @Test
    public void validGpuResource() throws Exception {
        ClassLoader classLoader = getClass().getClassLoader();
        File file = new File(classLoader.getResource("valid-gpu-resource.yml").getFile());
        DefaultServiceSpec serviceSpec = DefaultServiceSpec.newGenerator(file, flags).build();
        Assert.assertNotNull(serviceSpec);
        Boolean obs = DefaultService.serviceSpecRequestsGpuResources(serviceSpec);
        Assert.assertTrue(String.format("Expected serviceSpec to request support GPUs got %s", obs), obs);
        validateServiceSpec("valid-gpu-resource.yml", true);
    }

    @Test
    public void validGpuResourceSet() throws Exception {
        ClassLoader classLoader = getClass().getClassLoader();
        File file = new File(classLoader.getResource("valid-gpu-resourceset.yml").getFile());
        DefaultServiceSpec serviceSpec = DefaultServiceSpec.newGenerator(file, flags).build();
        Assert.assertNotNull(serviceSpec);
        Boolean obs = DefaultService.serviceSpecRequestsGpuResources(serviceSpec);
        Assert.assertTrue(String.format("Expected serviceSpec to request support GPUs got %s", obs), obs);
    }

    @Test
    public void validPortResourceEnvKey() throws Exception {
        ClassLoader classLoader = getClass().getClassLoader();
        File file = new File(classLoader.getResource("valid-envkey-ports.yml").getFile());
        DefaultServiceSpec serviceSpec = DefaultServiceSpec.newGenerator(file, flags).build();

        List<ResourceSpec> portsResources = serviceSpec.getPods().get(0).getTasks().get(0).getResourceSet()
                .getResources()
                .stream()
                .filter(r -> r.getName().equals("ports"))
                .collect(Collectors.toList());

        Assert.assertEquals(3, portsResources.size());

        PortSpec portSpec = (PortSpec) portsResources.get(0);
        Assert.assertEquals("name1", portSpec.getPortName());
        Assert.assertEquals(8080, portSpec.getPort());
        Assert.assertEquals("key1", portSpec.getEnvKey());

        portSpec = (PortSpec) portsResources.get(1);
        Assert.assertEquals("name2", portSpec.getPortName());
        Assert.assertEquals(8088, portSpec.getPort());
        Assert.assertEquals(null, portSpec.getEnvKey());

        portSpec = (PortSpec) portsResources.get(2);
        Assert.assertEquals("name3", portSpec.getPortName());
        Assert.assertEquals(8089, portSpec.getPort());
        Assert.assertEquals(null, portSpec.getEnvKey());
    }

    @Test
    public void validPortResource() throws Exception {
        ClassLoader classLoader = getClass().getClassLoader();
        File file = new File(classLoader.getResource("valid-multiple-ports.yml").getFile());
        DefaultServiceSpec serviceSpec = DefaultServiceSpec.newGenerator(file, flags).build();

        List<ResourceSpec> portsResources = serviceSpec.getPods().get(0).getTasks().get(0).getResourceSet()
                .getResources()
                .stream()
                .filter(r -> r.getName().equals("ports"))
                .collect(Collectors.toList());

        Assert.assertEquals(2, portsResources.size());

        Protos.Value.Ranges http = portsResources.get(0).getValue().getRanges();
        Protos.Value.Ranges another = portsResources.get(1).getValue().getRanges();
        Assert.assertEquals(1, http.getRangeCount());
        Assert.assertEquals(1, another.getRangeCount());
        Assert.assertEquals(8080, http.getRange(0).getBegin(), http.getRange(0).getEnd());
        Assert.assertEquals(8088, another.getRange(0).getBegin(), another.getRange(0).getEnd());
    }

    @Test
    public void invalidDuplicatePorts() throws Exception {
        try {
            ClassLoader classLoader = getClass().getClassLoader();
            File file = new File(classLoader.getResource("invalid-duplicate-ports.yml").getFile());
            DefaultServiceSpec.newGenerator(file, flags).build();
            Assert.fail("expected exception");
        } catch (IllegalArgumentException e) {
            Assert.assertTrue(e.getMessage(), e.getMessage().contains("Task has multiple ports with value 8080"));
        }
    }

    @Test
    public void invalidDuplicatePortNames() throws Exception {
        try {
            ClassLoader classLoader = getClass().getClassLoader();
            File file = new File(classLoader.getResource("invalid-duplicate-port-names.yml").getFile());
            DefaultServiceSpec.newGenerator(file, flags).build();
            Assert.fail("expected exception");
        } catch (IllegalArgumentException e) {
            Assert.assertTrue(e.getMessage(), e.getMessage().contains(
                    "Service has duplicate advertised ports across tasks: [across-pods, across-tasks, in-resource-set]"));
        }
    }

    @Test
    public void validReadinessCheck() throws Exception {
        ClassLoader classLoader = getClass().getClassLoader();
        File file = new File(classLoader.getResource("readiness-check.yml").getFile());
        DefaultServiceSpec serviceSpec = DefaultServiceSpec.newGenerator(file, flags).build();

        Assert.assertNotNull(serviceSpec);

        Optional<ReadinessCheckSpec> readinessCheckSpecOptional =
                serviceSpec.getPods().get(0).getTasks().get(0).getReadinessCheck();
        Assert.assertTrue(readinessCheckSpecOptional.isPresent());

        ReadinessCheckSpec readinessCheckSpec = readinessCheckSpecOptional.get();
        Assert.assertEquals("./readiness-check", readinessCheckSpec.getCommand());
        Assert.assertTrue(5 == readinessCheckSpec.getInterval());
        Assert.assertTrue(0 == readinessCheckSpec.getDelay());
        Assert.assertTrue(10 == readinessCheckSpec.getTimeout());
        validateServiceSpec("readiness-check.yml", DcosConstants.DEFAULT_GPU_POLICY);
    }

    @Test
    public void validBridgeNetworkWithPortForwarding() throws Exception {
        ClassLoader classLoader = getClass().getClassLoader();
        File file = new File(classLoader.getResource("valid-automatic-cni-port-forwarding.yml").getFile());
        // load the raw service spec and check that it parsed correctly
        RawServiceSpec rawServiceSpec = RawServiceSpec.newBuilder(file).build();
        Assert.assertNotNull(rawServiceSpec);
        Assert.assertEquals(rawServiceSpec
                .getPods().get("pod-type")
                .getNetworks().get("mesos-bridge")
                .numberOfPortMappings(), 0);
        Assert.assertTrue(rawServiceSpec
                .getPods().get("meta-data-with-port-mapping")
                .getNetworks().get("mesos-bridge")
                .numberOfPortMappings() == 2);

        // Check that the raw service spec was correctly translated into the ServiceSpec
        ServiceSpec serviceSpec = DefaultServiceSpec.newGenerator(rawServiceSpec, flags, file.getParentFile()).build();
        Assert.assertNotNull(serviceSpec);
        Assert.assertTrue(serviceSpec.getPods().size() == 3);
        // check the first pod
        PodSpec podSpec = serviceSpec.getPods().get(0);
        Assert.assertTrue(podSpec.getNetworks().size() == 1);
        NetworkSpec networkSpec = Iterables.get(podSpec.getNetworks(), 0);
        Assert.assertTrue(networkSpec.getPortMappings().size() == 1);
        Assert.assertTrue(networkSpec.getPortMappings().get(8080) == 8080);
        // check the second pod
        podSpec = serviceSpec.getPods().get(1);
        Assert.assertTrue(podSpec.getNetworks().size() == 1);
        networkSpec = Iterables.get(podSpec.getNetworks(), 0);
        Assert.assertTrue(networkSpec.getPortMappings().size() == 2);
        Assert.assertTrue(networkSpec.getPortMappings().get(8080) == 8080);
        Assert.assertTrue(networkSpec.getPortMappings().get(8081) == 8081);
        // check the third
        podSpec = serviceSpec.getPods().get(2);
        Assert.assertTrue(podSpec.getNetworks().size() == 1);
        networkSpec = Iterables.get(podSpec.getNetworks(), 0);
        Assert.assertTrue(String.format("%s", networkSpec.getPortMappings()),
                networkSpec.getPortMappings().size() == 2);
        Assert.assertTrue(networkSpec.getPortMappings().get(4040) == 8080);
        Assert.assertTrue(networkSpec.getPortMappings().get(4041) == 8081);
        validateServiceSpec("valid-automatic-cni-port-forwarding.yml", DcosConstants.DEFAULT_GPU_POLICY);
    }

    @Test
    public void validTaskKillGracePeriodSeconds() throws Exception {
        ClassLoader classLoader = getClass().getClassLoader();
        File file = new File(classLoader.getResource("valid-task-kill-grace-period-seconds.yml").getFile());
        DefaultServiceSpec serviceSpec = DefaultServiceSpec.newGenerator(file, flags).build();

        Assert.assertNotEquals(15, DefaultTaskSpec.TASK_KILL_GRACE_PERIOD_SECONDS_DEFAULT);
        int taskKillGracePeriodSeconds = getTaskKillGracePeriodSeconds(serviceSpec);
        Assert.assertEquals(15, taskKillGracePeriodSeconds);
    }

    @Test
    public void validTaskKillGracePeriodSecondsReasonableDefault() throws Exception {
        ClassLoader classLoader = getClass().getClassLoader();
        File file = new File(classLoader.getResource("valid-minimal.yml").getFile());
        DefaultServiceSpec serviceSpec = DefaultServiceSpec.newGenerator(file, flags).build();

        int taskKillGracePeriodSeconds = getTaskKillGracePeriodSeconds(serviceSpec);
        Assert.assertEquals(DefaultTaskSpec.TASK_KILL_GRACE_PERIOD_SECONDS_DEFAULT, taskKillGracePeriodSeconds);
    }

    @Test
    public void invalidTaskKillGracePeriodSeconds() throws Exception {
        ClassLoader classLoader = getClass().getClassLoader();
        File file = new File(classLoader.getResource("invalid-task-kill-grace-period-seconds.yml").getFile());
        try {
            DefaultServiceSpec.newGenerator(file, flags).build();
            Assert.fail("Expected exception");
        } catch (ConstraintViolationException e) {
            Set<ConstraintViolation<?>> constraintViolations = e.getConstraintViolations();
            Assert.assertTrue(constraintViolations.size() > 0);
        }
    }

    private int getTaskKillGracePeriodSeconds(DefaultServiceSpec serviceSpec) {
        return serviceSpec.getPods().get(0).getTasks().get(0).getTaskKillGracePeriodSeconds();
    }

    @Test
    public void invalidDuplicatePodName() throws Exception {
        ClassLoader classLoader = getClass().getClassLoader();
        File file = new File(classLoader.getResource("invalid-pod-name.yml").getFile());
        try {
            DefaultServiceSpec.newGenerator(file, flags).build();
            Assert.fail("Expected exception");
        } catch (JsonMappingException e) {
            Assert.assertTrue(e.getCause().toString(), e.getCause() instanceof JsonParseException);
            JsonParseException cause = (JsonParseException) e.getCause();
            Assert.assertTrue(cause.getMessage(), cause.getMessage().contains("Duplicate field 'meta-data'"));
        }
    }

    @Test
    public void invalidDuplicateDnsName() throws Exception {
        ClassLoader classLoader = getClass().getClassLoader();
        File file = new File(classLoader.getResource("invalid-task-dns.yml").getFile());
        try {
            DefaultServiceSpec.newGenerator(file, flags).build();
            Assert.fail("Expected exception");
        } catch (IllegalArgumentException e) {
            Assert.assertTrue(e.getMessage().contains("Tasks in different pods cannot share DNS names"));
        }
    }

    @Test
    public void invalidDuplicateCount() throws Exception {
        ClassLoader classLoader = getClass().getClassLoader();
        File file = new File(classLoader.getResource("invalid-duplicate-count.yml").getFile());
        try {
            DefaultServiceSpec.newGenerator(file, flags).build();
            Assert.fail("Expected exception");
        } catch (JsonMappingException e) {
            Assert.assertTrue(e.getCause().toString(), e.getCause() instanceof JsonParseException);
            JsonParseException cause = (JsonParseException) e.getCause();
            Assert.assertTrue(cause.getMessage().contains("Duplicate field 'count'"));
        }
    }

    @Test
    public void invalidVolumeAndVolumes() throws Exception {
        ClassLoader classLoader = getClass().getClassLoader();
        File file = new File(classLoader.getResource("invalid-volume-and-volumes.yml").getFile());
        try {
            DefaultServiceSpec.newGenerator(file, flags).build();
            Assert.fail("Expected exception");
        } catch (IllegalArgumentException e) {
            Assert.assertTrue(e.getMessage(), e.getMessage().contains("Both 'volume' and 'volumes'"));
        }
    }

    @Test(expected = FileNotFoundException.class)
    public void invalidConfigFile() throws Exception {
        ClassLoader classLoader = getClass().getClassLoader();
        File file = new File(classLoader.getResource("invalid-config-file.yml").getFile());
        DefaultServiceSpec.newGenerator(file, flags).build();
    }

    @Test(expected = IllegalStateException.class)
    public void invalidPlanSteps() throws Exception {
        ClassLoader classLoader = getClass().getClassLoader();
        File file = new File(classLoader.getResource("invalid-plan-steps.yml").getFile());
        RawServiceSpec rawSpec = RawServiceSpec.newBuilder(file).build();
<<<<<<< HEAD
        DefaultScheduler.newBuilder(DefaultServiceSpec.newGenerator(rawSpec, flags).build(), flags, new MemPersister())
=======
        DefaultScheduler.newBuilder(
                DefaultServiceSpec.newGenerator(rawSpec, flags, file.getParentFile()).build(), flags, new MemPersister())
>>>>>>> 209f4cbe
                .setConfigStore(mockConfigStore)
                .setStateStore(mockStateStore)
                .setPlansFrom(rawSpec)
                .build();
    }

    @Test
    public void invalidPodNamePojo() throws Exception {
        ClassLoader classLoader = getClass().getClassLoader();
        File file = new File(classLoader.getResource("valid-exhaustive.yml").getFile());

        when(configTemplateReader.read("config-one.conf.mustache")).thenReturn("hello");
        when(configTemplateReader.read("config-two.xml.mustache")).thenReturn("hey");
        when(configTemplateReader.read("config-three.conf.mustache")).thenReturn("hi");

        DefaultServiceSpec defaultServiceSpec =
                DefaultServiceSpec.newGenerator(file, flags)
                        .setConfigTemplateReader(configTemplateReader)
                        .build();
        try {
            List<PodSpec> pods = defaultServiceSpec.getPods();
            pods.add(pods.get(0));
            DefaultServiceSpec.newBuilder(defaultServiceSpec)
                    .pods(pods)
                    .build();
            Assert.fail("Expected exception");
        } catch (ConstraintViolationException e) {
            Set<ConstraintViolation<?>> constraintViolations = e.getConstraintViolations();
            Assert.assertTrue(constraintViolations.size() > 0);
        }
    }

    @Test
    public void invalidTaskName() throws Exception {
        ClassLoader classLoader = getClass().getClassLoader();
        File file = new File(classLoader.getResource("invalid-task-name.yml").getFile());
        try {
            DefaultServiceSpec.newGenerator(file, flags).build();
            Assert.fail("Expected exception");
        } catch (JsonMappingException e) {
            Assert.assertTrue(e.getCause().toString(), e.getCause() instanceof JsonParseException);
            JsonParseException cause = (JsonParseException) e.getCause();
            Assert.assertTrue(cause.getMessage(), cause.getMessage().contains("Duplicate field 'meta-data-task'"));
        }
    }

    @Test(expected = IllegalArgumentException.class)
    public void cantDefineContainerSettingsBothPlaces() throws Exception {
        ClassLoader classLoader = getClass().getClassLoader();
        File file = new File(classLoader.getResource("invalid-duplicate-container-definition.yml").getFile());
        DefaultServiceSpec.newGenerator(file, flags).build();
    }

    @Test
    public void validImage() throws Exception {
        ClassLoader classLoader = getClass().getClassLoader();
        File file = new File(classLoader.getResource("valid-image.yml").getFile());
        DefaultServiceSpec defaultServiceSpec = DefaultServiceSpec.newGenerator(file, flags).build();
        Assert.assertEquals("group/image", defaultServiceSpec.getPods().get(0).getImage().get());
    }

    @Test
    public void validImageLegacy() throws Exception {
        ClassLoader classLoader = getClass().getClassLoader();
        File file = new File(classLoader.getResource("valid-image-legacy.yml").getFile());
        DefaultServiceSpec defaultServiceSpec = DefaultServiceSpec.newGenerator(file, flags).build();
        Assert.assertEquals("group/image", defaultServiceSpec.getPods().get(0).getImage().get());
    }

    @Test
    public void validNetworks() throws Exception {
        ClassLoader classLoader = getClass().getClassLoader();
        File file = new File(classLoader.getResource("valid-network.yml").getFile());
        DefaultServiceSpec defaultServiceSpec = DefaultServiceSpec.newGenerator(file, flags).build();
        PodSpec podSpec = defaultServiceSpec.getPods().get(0);
        Assert.assertEquals("dcos", Iterables.get(podSpec.getNetworks(), 0)
                .getName());
        List<ResourceSpec> portsResources = defaultServiceSpec.getPods().get(0).getTasks().get(0).getResourceSet()
                .getResources()
                .stream()
                .filter(r -> r.getName().equals("ports"))
                .collect(Collectors.toList());
        Assert.assertEquals(2, portsResources.size());
        Assert.assertTrue("", Iterables.get(podSpec.getNetworks(), 0).getLabels().containsKey("key1"));
        Assert.assertTrue("", Iterables.get(podSpec.getNetworks(), 0).getLabels()
                .get("key1").equals("val1"));
        Assert.assertTrue("", Iterables.get(podSpec.getNetworks(), 0).getLabels().containsKey("key2"));
        Assert.assertTrue("", Iterables.get(podSpec.getNetworks(), 0).getLabels()
                .get("key2").equals("val2"));
    }

    @Test
    public void validPortMappingNetworkRespectsPortResources() throws Exception {
        ClassLoader classLoader = getClass().getClassLoader();
        File file = new File(classLoader.getResource("valid-automatic-cni-port-forwarding.yml").getFile());
        DefaultServiceSpec defaultServiceSpec = DefaultServiceSpec.newGenerator(file, flags).build();
        Assert.assertEquals("mesos-bridge", Iterables.get(defaultServiceSpec.getPods().get(0).getNetworks(), 0)
                .getName());
        // check that the port resources are ignored
        for (PodSpec podSpec : defaultServiceSpec.getPods()) {
            for (TaskSpec taskSpec : podSpec.getTasks()) {
                List<ResourceSpec> portsResources = taskSpec.getResourceSet()
                        .getResources()
                        .stream()
                        .filter(r -> r.getName().equals("ports"))
                        .collect(Collectors.toList());

                int portCount = 1;
                if (podSpec.getType().equals("meta-data-with-port-mapping")) {
                    portCount = 2;
                }

                Assert.assertEquals(portCount, portsResources.size());
            }
        }
    }

    @Test
    public void validNetworksLegacy() throws Exception {
        ClassLoader classLoader = getClass().getClassLoader();
        File file = new File(classLoader.getResource("valid-network-legacy.yml").getFile());
        DefaultServiceSpec defaultServiceSpec = DefaultServiceSpec.newGenerator(file, flags).build();
        Assert.assertEquals("dcos", Iterables.get(defaultServiceSpec.getPods().get(0).getNetworks(), 0).getName());
    }

    @Test(expected = IllegalArgumentException.class)
    public void invalidNetworks() throws Exception {
        ClassLoader classLoader = getClass().getClassLoader();
        // this service spec contains specifies an overlay network that doesn't support port mapping, but contains
        // port mapping requests
        File file = new File(classLoader.getResource("invalid-network.yml").getFile());
        DefaultServiceSpec.newGenerator(file, flags).build();
    }

    @Test
    public void invalidScalarCpuResource() throws Exception {
        ClassLoader classLoader = getClass().getClassLoader();
        try {
            File file = new File(classLoader.getResource("invalid-scalar-cpu-resource.yml").getFile());
            DefaultServiceSpec.newGenerator(file, flags).build();
            Assert.fail("Expected exception");
        } catch (ConstraintViolationException e) {
            Set<ConstraintViolation<?>> constraintViolations = e.getConstraintViolations();
            Assert.assertEquals(1, constraintViolations.size());
        }
    }

    @Test
    public void invalidScalarMemResource() throws Exception {
        ClassLoader classLoader = getClass().getClassLoader();
        try {
            File file = new File(classLoader.getResource("invalid-scalar-mem-resource.yml").getFile());
            DefaultServiceSpec.newGenerator(file, flags).build();
            Assert.fail("Expected exception");
        } catch (ConstraintViolationException e) {
            Set<ConstraintViolation<?>> constraintViolations = e.getConstraintViolations();
            Assert.assertEquals(1, constraintViolations.size());
        }
    }

    @Test
    public void invalidScalarDiskResource() throws Exception {
        ClassLoader classLoader = getClass().getClassLoader();
        try {
            File file = new File(classLoader.getResource("invalid-scalar-disk-resource.yml").getFile());
            DefaultServiceSpec.newGenerator(file, flags).build();
            Assert.fail("Expected exception");
        } catch (ConstraintViolationException e) {
            Set<ConstraintViolation<?>> constraintViolations = e.getConstraintViolations();
            Assert.assertEquals(1, constraintViolations.size());
        }
    }

    @Test(expected = RLimit.InvalidRLimitException.class)
    public void invalidRLimitName() throws Exception {
        ClassLoader classLoader = getClass().getClassLoader();
        File file = new File(classLoader.getResource("invalid-rlimit-name.yml").getFile());
        DefaultServiceSpec.newGenerator(file, flags).build();
    }

    @Test(expected = RLimit.InvalidRLimitException.class)
    public void invalidRLimitNameLegacy() throws Exception {
        ClassLoader classLoader = getClass().getClassLoader();
        File file = new File(classLoader.getResource("invalid-rlimit-legacy-name.yml").getFile());
        DefaultServiceSpec.newGenerator(file, flags).build();
    }

    @Test
    public void invalidTaskNamePojo() throws Exception {
        ClassLoader classLoader = getClass().getClassLoader();
        File file = new File(classLoader.getResource("valid-exhaustive.yml").getFile());

        when(configTemplateReader.read("config-one.conf.mustache")).thenReturn("hello");
        when(configTemplateReader.read("config-two.xml.mustache")).thenReturn("hey");
        when(configTemplateReader.read("config-three.conf.mustache")).thenReturn("hi");

        DefaultServiceSpec defaultServiceSpec =
                DefaultServiceSpec.newGenerator(file, flags)
                        .setConfigTemplateReader(configTemplateReader)
                        .build();
        try {
            List<PodSpec> pods = defaultServiceSpec.getPods();
            PodSpec aPod = pods.get(0);
            List<TaskSpec> tasks = aPod.getTasks();
            tasks.add(tasks.get(0));
            DefaultPodSpec.newBuilder(aPod)
                    .tasks(tasks)
                    .build();
            Assert.fail("Expected exception");
        } catch (ConstraintViolationException e) {
            Set<ConstraintViolation<?>> constraintViolations = e.getConstraintViolations();
            Assert.assertTrue(constraintViolations.size() > 0);
        }
    }

    @Test(expected = IllegalArgumentException.class)
    public void vipPortNameCollision() throws Exception {
        ClassLoader classLoader = getClass().getClassLoader();
        File file = new File(classLoader.getResource("invalid-vip-port-name-collision.yml").getFile());
        DefaultServiceSpec.newGenerator(file, flags).build();
    }

    @Test
    public void invalidTaskSpecNoResource() throws Exception {
        ClassLoader classLoader = getClass().getClassLoader();
        File file = new File(classLoader.getResource("invalid-task-resources.yml").getFile());
        try {
            DefaultServiceSpec.newGenerator(file, flags).build();
            Assert.fail("Expected exception");
        } catch (ConstraintViolationException e) {
            Set<ConstraintViolation<?>> constraintViolations = e.getConstraintViolations();
            Assert.assertTrue(constraintViolations.size() > 0);
        }
    }

    @Test
    public void invalidDuplicateResourceSetName() throws Exception {
        ClassLoader classLoader = getClass().getClassLoader();
        File file = new File(classLoader.getResource("invalid-resource-set-name.yml").getFile());
        try {
            DefaultServiceSpec.newGenerator(file, flags).build();
            Assert.fail("Expected exception");
        } catch (JsonMappingException e) {
            Assert.assertTrue(e.getCause().toString(), e.getCause() instanceof JsonParseException);
            JsonParseException cause = (JsonParseException) e.getCause();
            Assert.assertTrue(cause.getMessage(),
                    cause.getMessage().contains("Duplicate field 'data-store-resources'"));
        }
    }

    @Test
    public void defaultZKConnection() throws Exception {
        ClassLoader classLoader = getClass().getClassLoader();
        File file = new File(classLoader.getResource("valid-minimal.yml").getFile());
        DefaultServiceSpec serviceSpec = DefaultServiceSpec.newGenerator(file, flags).build();
        Assert.assertNotNull(serviceSpec);
        Assert.assertNotNull(serviceSpec.getZookeeperConnection());
        Assert.assertEquals(DcosConstants.MESOS_MASTER_ZK_CONNECTION_STRING, serviceSpec.getZookeeperConnection());
    }

    @Test
    public void customZKConnection() throws Exception {
        ClassLoader classLoader = getClass().getClassLoader();
        File file = new File(classLoader.getResource("valid-customzk.yml").getFile());
        DefaultServiceSpec serviceSpec = DefaultServiceSpec.newGenerator(file, flags).build();
        Assert.assertNotNull(serviceSpec);
        Assert.assertNotNull(serviceSpec.getZookeeperConnection());
        Assert.assertEquals("custom.master.mesos:2181", serviceSpec.getZookeeperConnection());
    }

    @Test
    public void executorUriInjection() throws Exception {
        ClassLoader classLoader = getClass().getClassLoader();
        File file = new File(classLoader.getResource("valid-minimal.yml").getFile());

        DefaultServiceSpec defaultServiceSpec = DefaultServiceSpec.newGenerator(file, flags).build();
        Assert.assertTrue(defaultServiceSpec.getPods().get(0).getUris().contains(URI.create("test-executor-uri")));
    }

    @Test
    public void getUserFromPod() {
        PodSpec podSpec = mock(PodSpec.class);
        when(podSpec.getUser()).thenReturn(Optional.of("user"));
        Assert.assertEquals("user", DefaultServiceSpec.getUser(null, Arrays.asList(podSpec)));
    }

    @Test
    public void getUserFromService() {
        PodSpec podSpec = mock(PodSpec.class);
        when(podSpec.getUser()).thenReturn(Optional.of("pod-user"));
        Assert.assertEquals("service-user", DefaultServiceSpec.getUser("service-user", Arrays.asList(podSpec)));
    }

    @Test
    public void getUserFromDefault() {
        PodSpec podSpec = mock(PodSpec.class);
        when(podSpec.getUser()).thenReturn(Optional.empty());
        Assert.assertEquals(DcosConstants.DEFAULT_SERVICE_USER, DefaultServiceSpec.getUser(null, Arrays.asList(podSpec)));
    }

    @Test
    public void getUserWithNullPodSpecListReturnsDefaultUser() {
        Assert.assertEquals(DcosConstants.DEFAULT_SERVICE_USER, DefaultServiceSpec.getUser(null, null));
    }

    @Test
    public void getListOfNullPodSpecsReturnsDefaultUser() {
        final List<PodSpec> listOfNull = new ArrayList<>();
        listOfNull.add(null);
        Assert.assertEquals(DcosConstants.DEFAULT_SERVICE_USER, DefaultServiceSpec.getUser(null, listOfNull));
    }


    private void validateServiceSpec(String fileName, Boolean supportGpu) throws Exception {
        ClassLoader classLoader = getClass().getClassLoader();
        File file = new File(classLoader.getResource(fileName).getFile());
        DefaultServiceSpec serviceSpec = DefaultServiceSpec.newGenerator(file, flags).build();

        capabilities = mock(Capabilities.class);
        when(capabilities.supportsGpuResource()).thenReturn(supportGpu);
        when(capabilities.supportsCNINetworking()).thenReturn(true);

        Persister persister = new MemPersister();
        Capabilities.overrideCapabilities(capabilities);
        DefaultScheduler.newBuilder(serviceSpec, flags, new MemPersister())
                .setStateStore(new StateStore(persister))
                .setConfigStore(new ConfigStore<>(DefaultServiceSpec.getConfigurationFactory(serviceSpec), persister))
                .build();
    }
}<|MERGE_RESOLUTION|>--- conflicted
+++ resolved
@@ -37,21 +37,10 @@
 
 public class DefaultServiceSpecTest {
     private static final SchedulerFlags flags = OfferRequirementTestUtils.getTestSchedulerFlags();
-<<<<<<< HEAD
-    @Mock
-    private YAMLToInternalMappers.FileReader mockFileReader;
-    @Mock
-    private ConfigStore<ServiceSpec> mockConfigStore;
-    @Mock
-    private StateStore mockStateStore;
-    @Mock
-    private Capabilities capabilities;
-=======
     @Mock private YAMLToInternalMappers.ConfigTemplateReader configTemplateReader;
     @Mock private ConfigStore<ServiceSpec> mockConfigStore;
     @Mock private StateStore mockStateStore;
     @Mock private Capabilities capabilities;
->>>>>>> 209f4cbe
 
     @Before
     public void beforeEach() {
@@ -357,12 +346,8 @@
         ClassLoader classLoader = getClass().getClassLoader();
         File file = new File(classLoader.getResource("invalid-plan-steps.yml").getFile());
         RawServiceSpec rawSpec = RawServiceSpec.newBuilder(file).build();
-<<<<<<< HEAD
-        DefaultScheduler.newBuilder(DefaultServiceSpec.newGenerator(rawSpec, flags).build(), flags, new MemPersister())
-=======
         DefaultScheduler.newBuilder(
                 DefaultServiceSpec.newGenerator(rawSpec, flags, file.getParentFile()).build(), flags, new MemPersister())
->>>>>>> 209f4cbe
                 .setConfigStore(mockConfigStore)
                 .setStateStore(mockStateStore)
                 .setPlansFrom(rawSpec)
